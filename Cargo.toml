--- conflicted
+++ resolved
@@ -1,11 +1,7 @@
 [workspace]
 resolver = "1"
 members = [
-<<<<<<< HEAD
-=======
-    "crates/moss-desktop",
     "crates/moss-git",
->>>>>>> 1c21be69
     "crates/moss-tauri",
     "crates/moss-text",
     "crates/moss-collection",
@@ -18,16 +14,17 @@
 [workspace.dependencies]
 moss_tauri = { path = "crates/moss-tauri" }
 moss_text = { path = "crates/moss-text" }
-<<<<<<< HEAD
 moss_collection = { path = "crates/moss-collection" }
 moss_db = { path = "crates/moss-db" }
 moss_app = { path = "crates/moss-app" }
-=======
 moss_git = { path = "crates/moss-git" }
->>>>>>> 1c21be69
 
 tauri = { version = "2.2.5", default-features = false }
-
+rand = { version = "0.9.0", default-features = false, features = [
+    "thread_rng",
+] }
+serde = "1.0.217"
+kdl = "6.3.3"
 anyhow = "1.0.95"
 arcstr = "1.2.0"
 bstr = "1.11.3"
@@ -40,15 +37,7 @@
 oauth2 = "5.0.0"
 once_cell = "1.20.3"
 parking_lot = "0.12.3"
-<<<<<<< HEAD
-rand = { version = "0.9.0", default-features = false, features = [
-    "thread_rng",
-] }
-=======
-rand = { version = "0.9.0", default-features = false, features = ["thread_rng"]}
 reqwest = "0.12.12"
->>>>>>> 1c21be69
-serde = "1.0.217"
 serde_json = "1.0.138"
 ssh2 = "0.9.5"
 strum = "0.27.0"
@@ -57,7 +46,6 @@
 tracing-appender = "0.2.3"
 tracing-subscriber = "0.3.18"
 ts-rs = "10.1.0"
-kdl = "6.3.3"
 thiserror = "2.0.11"
 dashmap = "6.1.0"
 sled = "0.34.7"
